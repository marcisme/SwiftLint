## Master

##### Breaking

* None.

##### Enhancements

* Add `RedundantNilCoalesingRule` Opt-In rule that warns against `?? nil`.  
  [Daniel Beard](https://github.com/daniel-beard)
  [#764](https://github.com/realm/SwiftLint/issues/764)

* Adds `allow_private_set` configuration for the `private_outlet` rule.  
  [Rohan Dhaimade](https://github.com/HaloZero)

<<<<<<< HEAD
* Add ``ExplicitInitRule`` Opt-In rule to discourage calling ``init``
  directly.  
  [Matt Taube](https://github.com/mtaube)
  [#715](https://github.com/realm/SwiftLint/pull/715)
=======
* Swift 2.3 support.  
  [Norio Nomura](https://github.com/norio-nomura)
  [Syo Ikeda](https://github.com/ikesyo)
>>>>>>> 2efa8de8

##### Bug Fixes

* Fixed whitespace being added to TODO messages.  
  [W. Bagdon](https://github.com/wbagdon)
  [#792](https://github.com/realm/SwiftLint/issues/792)

* Fixed regex bug in Vertical Whitespace Rule by using SourceKitten instead.
  The rule now enabled by default again (no longer opt-in).  
  [J. Cheyo Jimenez](https://github.com/masters3d)
  [#772](https://github.com/realm/SwiftLint/issues/772)

* Fixed regex bug in Mark Rule where MARK could not be used with only a hyphen
  but no descriptive text: `// MARK: -`.  
  [Ruotger Deecke](https://github.com/roddi)
  [#778](https://github.com/realm/SwiftLint/issues/778)

* Fixed: Private unit test rule not scoped to test classes.  
  Fixed: Private unit test rule config is ignored if regex is missing.  
  [Cristian Filipov](https://github.com/cfilipov)
  [#786](https://github.com/realm/SwiftLint/issues/786)

* Fixed: `ConditionalReturnsOnNewline' now respects severity configuration.  
  [Rohan Dhaimade](https://github.com/HaloZero)
  [#783](https://github.com/realm/SwiftLint/issues/783)

## 0.12.0: Vertical Laundry

##### Breaking

* Fixed: SwiftLint assumes paths in the YAML config file are relative to the
  current directory even when `--path` is passed as an argument.  
  [Cristian Filipov](https://github.com/cfilipov)

##### Enhancements

* None.

##### Bug Fixes

* Made Vertical Whitespace Rule added in 0.11.2 opt-in due to performance
  issues.  
  [JP Simard](https://github.com/jpsim)
  [#772](https://github.com/realm/SwiftLint/issues/772)

## 0.11.2: Communal Clothesline

This release has seen a phenomenal uptake in community contributions!

##### Breaking

* None.

##### Enhancements

* Add `MarkRule` rule to enforce `// MARK` syntax.  
  [Krzysztof Rodak](https://github.com/krodak)
  [#749](https://github.com/realm/SwiftLint/issues/749)

* Add `PrivateOutletRule` Opt-In rule to enforce `@IBOutlet`
  instance variables to be `private`.  
  [Olivier Halligon](https://github.com/AliSoftware)

* Add content of the todo statement to message.  
  [J. Cheyo Jimenez](https://github.com/masters3d)
  [#478](https://github.com/realm/SwiftLint/issues/478)

* Add `LegacyNSGeometryFunctionsRule` rule. Add `NSSize`, `NSPoint`, and
  `NSRect` constants and constructors to existing rules.  
  [David Rönnqvist](https://github.com/d-ronnqvist)

* Added Vertical Whitespace Rule.  
  [J. Cheyo Jimenez](https://github.com/masters3d)
  [#548](https://github.com/realm/SwiftLint/issues/548)

* Removed ConditionalBindingCascadeRule.  
  [J. Cheyo Jimenez](https://github.com/masters3d)
  [#701](https://github.com/realm/SwiftLint/issues/701)

* Allow setting `flexible_right_spacing` configuration for the `colon` rule.  
  [Shai Mishali](https://github.com/freak4pc)
  [#730](https://github.com/realm/SwiftLint/issues/730)

* Add Junit reporter.  
  [Matthew Ellis](https://github.com/matthewellis)

* LeadingWhitespaceRule is now auto correctable.  
  [masters3d](https://github.com/masters3d)

* Add included regex for custom rules to control what files are processed.  
  [bootstraponline](https://github.com/bootstraponline)
  [#689](https://github.com/realm/SwiftLint/issues/689)

* Add rule to check for private unit tests (private unit tests don't get run
  by XCTest).  
  [Cristian Filipov](https://github.com/cfilipov)

* Add configuration for setting a warning threshold.  
  [woodhamgh](https://github.com/woodhamgh)
  [696](https://github.com/realm/SwiftLint/issues/696)

* Adds 'ConditionalReturnsOnNewLineRule' rule.  
  [Rohan Dhaimade](https://github.com/HaloZero)

* Made `- returns:` doc optional for initializers.  
  [Mohpor](https://github.com/mohpor)
  [#557](https://github.com/realm/SwiftLint/issues/557)

##### Bug Fixes

* Fixed CustomRule Regex.  
  [J. Cheyo Jimenez](https://github.com/masters3d)
  [#717](https://github.com/realm/SwiftLint/issues/717)
  [#726](https://github.com/realm/SwiftLint/issues/726)

* Allow disabling custom rules in code.  
  [J. Cheyo Jimenez](https://github.com/masters3d)
  [#515](https://github.com/realm/SwiftLint/issues/515)

* Fix LegacyConstructorRule when using variables instead of numbers.  
  [Sarr Blaise](https://github.com/bsarr007)
  [#646](https://github.com/realm/SwiftLint/issues/646)

* Fix force_unwrapping false positive inside strings.  
  [Daniel Beard](https://github.com/daniel-beard)
  [#721](https://github.com/realm/SwiftLint/issues/721)

## 0.11.1: Cuddles... Or Else!

##### Breaking

* None.

##### Enhancements

* Added `statement_mode` configuration to  the `statement_position` rule. The   
  `default` mode keeps the current SwiftLint behavior of keeping `else` and
  `catch` statements on the same line as the closing brace before them. The
  `uncuddled_else`configuration requires the `else` and `catch` to be on a new
  line with the same leading whitespace as the brace.  
  [Mike Skiba](https://github.com/ateliercw)
  [#651](https://github.com/realm/SwiftLint/issues/651)

##### Bug Fixes

* Remove extraneous argument label added in LegacyCGGeometryFunctionsRule
  autocorrect.  
  [Sarr Blaise](https://github.com/bsarr007)
  [643](https://github.com/realm/SwiftLint/issues/643)

## 0.11.0: Laundromat Format

##### Breaking

* Now `type_name` allows lowercase enum values to match the Swift API Design
  Guidelines.  
  [Jorge Bernal](https://github.com/koke)
  [#654](https://github.com/realm/SwiftLint/issues/654)

* Embedding frameworks needed by `swiftlint` was moved from
  SwiftLintFramework Xcode target to the swiftlint target.
  The `SwiftLintFramework.framework` product built by the
  SwiftLintFramework target no longer contains unnecessary frameworks or
  multiple copies of the Swift libraries.  
  [Norio Nomura](https://github.com/norio-nomura)

##### Enhancements

* Add `--format` option to `autocorrect` command which re-indents Swift files
  much like pasting into Xcode would. This option isn't currently configurable,
  but that can change if users request it.  
  [JP Simard](https://github.com/jpsim)

* Improve error messages for invalid configuration files.  
  [Brian Hardy](https://github.com/lyricsboy)

* Added the user-configurable option `ignores_empty_lines` to the
  `trailing_whitespace` rule. It can be used to control whether the
  `TrailingWhitespaceRule` should report and correct whitespace-indented empty
  lines. Defaults to `false`. Added unit tests.  
  [Reimar Twelker](https://github.com/raginmari)

##### Bug Fixes

* Fix false positive in conditional binding cascade violation.  
  [Norio Nomura](https://github.com/norio-nomura)
  [#642](https://github.com/realm/SwiftLint/issues/642)

* Another conditional binding fix, this time for enum that has two parameters
  or an if statement with two case tests.  
  [Andrew Rahn](https://github.com/paddlefish)
  [#667](https://github.com/realm/SwiftLint/issues/667)

* Fix regression in CommaRule ignoring violations when the comma is followed
  by a comment.  
  [Norio Nomura](https://github.com/norio-nomura)
  [#683](https://github.com/realm/SwiftLint/issues/683)

## 0.10.0: `laundry-select` edition

##### Breaking

* None.

##### Enhancements

* Now `libclang.dylib` and `sourcekitd.framework` are dynamically loaded at
  runtime by SourceKittenFramework to use the versions included in the Xcode
  version specified by `xcode-select -p` or custom toolchains.  
  [Norio Nomura](https://github.com/norio-nomura)
  [#167](https://github.com/jpsim/SourceKitten/issues/167)

* Add `LegacyCGGeometryFunctionsRule` rule.  
  [Sarr Blaise](https://github.com/bsarr007)
  [#625](https://github.com/realm/SwiftLint/issues/625)

* SwiftLint no longer crashes when SourceKitService crashes.  
  [Norio Nomura](https://github.com/norio-nomura)

* Rewrite `conditional_binding_cascade` rule.  
  [Norio Nomura](https://github.com/norio-nomura)
  [#617](https://github.com/realm/SwiftLint/issues/617)

* Add autocorrect for `ReturnArrowWhitespaceRule`.  
  [Craig Siemens](https://github.com/CraigSiemens)

##### Bug Fixes

* Failed to launch swiftlint when Xcode.app was placed at non standard path.  
  [Norio Nomura](https://github.com/norio-nomura)
  [#593](https://github.com/realm/SwiftLint/issues/593)

* `ClosingBraceRule` no longer triggers across line breaks.  
  [Josh Friend](https://github.com/joshfriend)
  [#592](https://github.com/realm/SwiftLint/issues/592)

* `LegacyConstantRule` and `LegacyConstructorRule` failed to `autocorrect`.  
  [Norio Nomura](https://github.com/norio-nomura)
  [#623](https://github.com/realm/SwiftLint/issues/623)

## 0.9.2: Multiple Exhaust Codes

##### Breaking

* None.

##### Enhancements

* Return different exit codes to distinguish between types of errors:
  * 0: No errors, maybe warnings in non-strict mode
  * 1: Usage or system error
  * 2: Style violations of severity "Error"
  * 3: No style violations of severity "Error", but violations of severity
       "warning" with `--strict`  
  [JP Simard](https://github.com/jpsim)
  [#166](https://github.com/realm/SwiftLint/issues/166)

* `VariableNameRule` now accepts symbols starting with more than one uppercase
  letter to allow for names like XMLString or MIMEType.  
  [Erik Aigner](https://github.com/eaigner)
  [#566](https://github.com/realm/SwiftLint/issues/566)

##### Bug Fixes

* Avoid overwriting files whose contents have not changed.  
  [Neil Gall](https://github.com/neilgall)
  [#574](https://github.com/realm/SwiftLint/issues/574)

* Fix `CommaRule` mismatch between violations and corrections.  
  [Norio Nomura](https://github.com/norio-nomura)
  [#466](https://github.com/realm/SwiftLint/issues/466)

* Fix more false positives in `ForceUnwrappingRule`.  
  [Norio Nomura](https://github.com/norio-nomura)
  [#546](https://github.com/realm/SwiftLint/issues/546)
  [#547](https://github.com/realm/SwiftLint/issues/547)

## 0.9.1: Air Duct Cleaning

##### Breaking

* None.

##### Enhancements

* None.

##### Bug Fixes

* Fix force unwrap rule missed cases with quotes.  
  [Norio Nomura](https://github.com/norio-nomura)
  [#535](https://github.com/realm/SwiftLint/issues/535)

* Fix issues with nested `.swiftlint.yml` file resolution.  
  [Norio Nomura](https://github.com/norio-nomura)
  [#543](https://github.com/realm/SwiftLint/issues/543)

## 0.9.0: Appliance Maintenance

##### Breaking

* `Linter.reporter` has been removed and `Configuration.reporterFromString(_:)`
  has been renamed to a free function: `reporterFromString(_:)`.  
  [JP Simard](https://github.com/jpsim)

* `_ConfigProviderRule` & `ConfigurableRule` have been removed and their
  requirements have been moved to `Rule`.  
  [JP Simard](https://github.com/jpsim)

* `Configuration(path:optional:silent)` has been changed to
  `Configuration(path:rootPath:optional:quiet:)`.  
  [JP Simard](https://github.com/jpsim)

* The static function `Configuration.rulesFromDict(_:ruleList:)` has been moved
  to an instance method: `RuleList.configuredRulesWithDictionary(_:)`.  
  [JP Simard](https://github.com/jpsim)

* The `rules` parameter in the `Configuration` initializer has been renamed to
  `configuredRules`.  
  [JP Simard](https://github.com/jpsim)

* Removed a large number of declarations from the public SwiftLintFramework API.
  This is being done to minimize the API surface area in preparation of a 1.0
  release. See [#507](https://github.com/realm/SwiftLint/pull/507) for a
  complete record of this change.  
  [JP Simard](https://github.com/jpsim)
  [#479](https://github.com/realm/SwiftLint/issues/479)

* All instances of the abbreviation "config" in the API have been expanded to
  "configuration". The `--config` command line parameter and
  `use_nested_configs` configuration key are unaffected.  
  [JP Simard](https://github.com/jpsim)

* The `use_nested_configs` configuration key has been deprecated and its value
  is now ignored. Nested configuration files are now always considered.  
  [JP Simard](https://github.com/jpsim)

##### Enhancements

* `swiftlint lint` now accepts an optional `--reporter` parameter which
  overrides existing `reporter` values in the configuration file. Choose between
  `xcode` (default), `json`, `csv` or `checkstyle`.  
  [JP Simard](https://github.com/jpsim)
  [#440](https://github.com/realm/SwiftLint/issues/440)

* `swiftlint rules` now shows a configuration description for all rules.  
  [JP Simard](https://github.com/jpsim)

* `lint` and `autocorrect` commands now accept a `--quiet` flag that prevents
  status messages like 'Linting <file>' & 'Done linting' from being logged.  
  [JP Simard](https://github.com/jpsim)
  [#386](https://github.com/realm/SwiftLint/issues/386)

* All top-level keys in a configuration file that accept an array now also
  accept a single value.  
  e.g. `included: Source` is equivalent to `included:\n  - Source`.  
  [JP Simard](https://github.com/jpsim)
  [#120](https://github.com/realm/SwiftLint/issues/120)

* Improve performance of `FunctionParameterCountRule`.  
  [Norio Nomura](https://github.com/norio-nomura)

* Improve performance of `ColonRule`.  
  [Norio Nomura](https://github.com/norio-nomura)

##### Bug Fixes

* Fix case sensitivity of keywords for `valid_docs`.  
  [Ankit Aggarwal](https://github.com/aciidb0mb3r)
  [#298](https://github.com/realm/SwiftLint/issues/298)

* Fixed inconsistencies between violations & corrections in
  `StatementPositionRule`.  
  [JP Simard](https://github.com/jpsim)
  [#466](https://github.com/realm/SwiftLint/issues/466)

* A warning will now be logged when invalid top-level keys are included in the
  configuration file.  
  [JP Simard](https://github.com/jpsim)
  [#120](https://github.com/realm/SwiftLint/issues/120)

* Fixed `LegacyConstructorRule` from correcting legacy constructors in string
  literals.  
  [JP Simard](https://github.com/jpsim)
  [#466](https://github.com/realm/SwiftLint/issues/466)

* Fixed an issue where `variable_name` or `type_name` would always report a
  violation when configured with only a `warning` value on either `min_length`
  or `max_length`.  
  [JP Simard](https://github.com/jpsim)
  [#522](https://github.com/realm/SwiftLint/issues/522)

## 0.8.0: High Heat

##### Breaking

* Setting only warning on `SeverityLevelsConfig` rules now disables the error
  value.  
  [Robin Kunde](https://github.com/robinkunde)
  [#409](https://github.com/realm/SwiftLint/issues/409)

* `enabled_rules` has been renamed to `opt_in_rules`.  
  [Daniel Beard](https://github.com/daniel-beard)

##### Enhancements

* Add `whitelist_rules` rule whitelists in config files.  
  [Daniel Beard](https://github.com/daniel-beard)
  [#256](https://github.com/realm/SwiftLint/issues/256)

* Improve performance of `ColonRule`, `LineLengthRule` & `syntaxKindsByLine`.  
  [Norio Nomura](https://github.com/norio-nomura)

* Add command to display rule description:
  `swiftlint rules <rule identifier>`.  
  [Tony Li](https://github.com/crazytonyli)
  [#392](https://github.com/realm/SwiftLint/issues/392)

* Add `FunctionParameterCountRule`.  
  [Denis Lebedev](https://github.com/garnett)
  [#415](https://github.com/realm/SwiftLint/issues/415)

* Measure complexity of nested functions separately in
  `CyclomaticComplexityRule`.  
  [Denis Lebedev](https://github.com/garnett)
  [#424](https://github.com/realm/SwiftLint/issues/424)

* Added exception for multi-line `if`/`guard`/`while` conditions to allow
  opening brace to be on a new line in `OpeningBraceRule`.  
  [Scott Hoyt](https://github.com/scottrhoyt)
  [#355](https://github.com/realm/SwiftLint/issues/355)

* The `rules` command now prints a table containing values for: `identifier`,
  `opt-in`, `correctable`, `enabled in your config` & `configuration`.  
  [JP Simard](https://github.com/jpsim)
  [#392](https://github.com/realm/SwiftLint/issues/392)

* Reduce maximum memory usage.  
  [Norio Nomura](https://github.com/norio-nomura)

##### Bug Fixes

* Fix more false positives in `ValidDocsRule`.  
  [diogoguimaraes](https://github.com/diogoguimaraes)
  [#451](https://github.com/realm/SwiftLint/issues/451)

* Fix `trailing_newline` autocorrect to handle more than one violation per
  line.  
  [Daniel Beard](https://github.com/daniel-beard)
  [#465](https://github.com/realm/SwiftLint/issues/465)

* Fix complexity measurement for switch statements in `CyclomaticComplexityRule`.  
  [Denis Lebedev](https://github.com/garnett)
  [#461](https://github.com/realm/SwiftLint/issues/461)

## 0.7.2: Appliance Manual

##### Breaking

* None.

##### Enhancements

* None.

##### Bug Fixes

* Fix several false positives in `ValidDocsRule`.  
  [diogoguimaraes](https://github.com/diogoguimaraes)
  [#375](https://github.com/realm/SwiftLint/issues/375)

## 0.7.1: Delicate Cycle

##### Breaking

* None.

##### Enhancements

* Improve performance of `MissingDocsRule`.  
  [Norio Nomura](https://github.com/norio-nomura)

* Added `CustomRules`.  
  [Scott Hoyt](https://github.com/scottrhoyt)  
  [#123](https://github.com/realm/SwiftLint/issues/123)

* Added opt-in `ForceUnwrappingRule` to issue warnings for all forced
  unwrappings.  
  [Benjamin Otto](https://github.com/Argent)
  [#55](https://github.com/realm/SwiftLint/issues/55)

##### Bug Fixes

* Fix several false positives in `ValidDocsRule`.  
  [diogoguimaraes](https://github.com/diogoguimaraes)
  [#375](https://github.com/realm/SwiftLint/issues/375)

## 0.7.0: Automatic Permanent Press

##### Breaking

* Replaced all uses of `XPCDictionary` with
  `[String: SourceKitRepresentable]`.  
  [JP Simard](https://github.com/jpsim)

* `VariableNameMinLengthRule` and `VariableNameMaxLengthRule` have been
  removed. `VariableNameRule` now has this functionality.  
  [Scott Hoyt](https://github.com/scottrhoyt)

* `ViolationLevelRule` has been removed. This functionality is now provided
  by `ConfigProviderRule` and `SeverityLevelsConfig`.  
  [Scott Hoyt](https://github.com/scottrhoyt)

##### Enhancements

* `TypeBodyLengthRule` now does not count comment or whitespace lines.  
  [Marcelo Fabri](https://github.com/marcelofabri)
  [#369](https://github.com/realm/SwiftLint/issues/369)

* `FunctionBodyLengthRule` now does not count comment or whitespace lines.  
  [Marcelo Fabri](https://github.com/marcelofabri)
  [#258](https://github.com/realm/SwiftLint/issues/258)

* All `Rule`s are now configurable in at least their severity: `SeverityConfig`.  
  [Scott Hoyt](https://github.com/scottrhoyt)
  [#371](https://github.com/realm/SwiftLint/issues/371)
  [#130](https://github.com/realm/SwiftLint/issues/130)
  [#268](https://github.com/realm/SwiftLint/issues/268)

* `TypeNameRule` and `VariableNameRule` conform to `ConfigProviderRule` using
  `NameConfig` to support `min_length`, `max_length`, and `excluded` names.  
  [Scott Hoyt](https://github.com/scottrhoyt)
  [#388](https://github.com/realm/SwiftLint/issues/388)
  [#259](https://github.com/realm/SwiftLint/issues/259)
  [#191](https://github.com/realm/SwiftLint/issues/191)

* Add `CyclomaticComplexityRule`.  
  [Denis Lebedev](https://github.com/garnett)

##### Bug Fixes

* Fix crash caused by infinite recursion when using nested config files.  
  [JP Simard](https://github.com/jpsim)
  [#368](https://github.com/realm/SwiftLint/issues/368)

* Fix crash when file contains NULL character.  
  [Norio Nomura](https://github.com/norio-nomura)
  [#379](https://github.com/realm/SwiftLint/issues/379)

## 0.6.0: Steam Cycle

##### Breaking

* `ParameterizedRule` is removed. Use `ConfigurableRule` instead.  
  [Scott Hoyt](https://github.com/scottrhoyt)
  [#353](https://github.com/realm/SwiftLint/issues/353)

* To activate a `Rule`, it must be added to the global `masterRuleList`.  
  [Scott Hoyt](https://github.com/scottrhoyt)

##### Enhancements

* `ConfigurableRule` protocol allows for improved rule configuration. See
  `CONTRIBUTING` for more details.  
  [Scott Hoyt](https://github.com/scottrhoyt)
  [#303](https://github.com/realm/SwiftLint/issues/303)

* `VariableNameMinLengthRule` now supports excluding certain variable names
  (e.g. "id").  
  [Scott Hoyt](https://github.com/scottrhoyt)
  [#231](https://github.com/realm/SwiftLint/issues/231)

* `ViolationLevelRule` provides default `ConfigurableRule` implementation for
  rules that only need integer error and warning levels.  
  [Scott Hoyt](https://github.com/scottrhoyt)

* Add AutoCorrect for StatementPositionRule.  
  [Raphael Randschau](https://github.com/nicolai86)

* Add AutoCorrect for CommaRule.  
  [Raphael Randschau](https://github.com/nicolai86)

* Add AutoCorrect for LegacyConstructorRule.  
  [Raphael Randschau](https://github.com/nicolai86)

* Improve performance of `LineLengthRule`.  
  [Norio Nomura](https://github.com/norio-nomura)

* Add ConditionalBindingCascadeRule.  
  [Aaron McTavish](https://github.com/aamctustwo)
  [#202](https://github.com/realm/SwiftLint/issues/202)

* Opt-in rules are now supported.  
  [JP Simard](https://github.com/jpsim)
  [#256](https://github.com/realm/SwiftLint/issues/256)

* Add LegacyConstantRule.  
  [Aaron McTavish](https://github.com/aamctustwo)
  [#319](https://github.com/realm/SwiftLint/issues/319)

* Add opt-in rule to encourage checking `isEmpty` over comparing `count` to
  zero.  
  [JP Simard](https://github.com/jpsim)
  [#202](https://github.com/realm/SwiftLint/issues/202)

* Add opt-in "Missing Docs" rule to detect undocumented public declarations.  
  [JP Simard](https://github.com/jpsim)

##### Bug Fixes

* None.

## 0.5.6: Bug FixLint

##### Breaking

* None.

##### Enhancements

* Improve performance by reducing calls to SourceKit.  
  [Norio Nomura](https://github.com/norio-nomura)

##### Bug Fixes

* Fix homebrew deployment issues.  
  [Norio Nomura](https://github.com/norio-nomura)

* AutoCorrect for TrailingNewlineRule only removes at most one line.  
  [John Estropia](https://github.com/JohnEstropia)

* `valid_docs` did not detect tuple as return value.  
  [Norio Nomura](https://github.com/norio-nomura)
  [#324](https://github.com/realm/SwiftLint/issues/324)

* Escape strings when using CSV reporter.  
  [JP Simard](https://github.com/jpsim)

## 0.5.5: Magic Drying Fluff Balls™

<http://www.amazon.com/Magic-Drying-Fluff-Balls-Softening/dp/B001EIW1SG>

##### Breaking

* None.

##### Enhancements

* None.

##### Bug Fixes

* Always fail if a YAML configuration file was found but could not be parsed.  
  [JP Simard](https://github.com/jpsim)
  [#310](https://github.com/realm/SwiftLint/issues/310)

* Make commands with modifiers work for violations with line-only locations.  
  [JP Simard](https://github.com/jpsim)
  [#316](https://github.com/realm/SwiftLint/issues/316)


## 0.5.4: Bounce™

##### Breaking

* Remove `Location.init(file:offset:)` in favor of the more explicit
  `Location.init(file:byteOffset:)` & `Location.init(file:characterOffset:)`.  
  [JP Simard](https://github.com/jpsim)

##### Enhancements

* Add `checkstyle` reporter to generate XML reports in the Checkstyle 4.3
  format.
  [JP Simard](https://github.com/jpsim)
  [#277](https://github.com/realm/SwiftLint/issues/277)

* Support command comment modifiers (`previous`, `this` & `next`) to limit the
  command's scope to a single line.
  [JP Simard](https://github.com/jpsim)
  [#222](https://github.com/realm/SwiftLint/issues/222)

* Add nested `.swiftlint.yml` configuration support.  
  [Scott Hoyt](https://github.com/scottrhoyt)
  [#299](https://github.com/realm/SwiftLint/issues/299)

##### Bug Fixes

* Fix multibyte handling in many rules.  
  [JP Simard](https://github.com/jpsim)
  [#279](https://github.com/realm/SwiftLint/issues/279)

* Fix an `NSRangeException` crash.  
  [Norio Nomura](https://github.com/norio-nomura)
  [#294](https://github.com/realm/SwiftLint/issues/294)

* The `valid_docs` rule now handles multibyte characters.  
  [Norio Nomura](https://github.com/norio-nomura)
  [#295](https://github.com/realm/SwiftLint/issues/295)


## 0.5.3: Mountain Scent

##### Breaking

* None.

##### Enhancements

* Improve autocorrect for OpeningBraceRule.  
  [Yasuhiro Inami](https://github.com/inamiy)

* Add autocorrect for ColonRule.  
  [Brian Partridge](https://github.com/brianpartridge)

* Add ClosingBraceRule.  
  [Yasuhiro Inami](https://github.com/inamiy)

##### Bug Fixes

* Fix false positives in ValidDocsRule.  
  [JP Simard](https://github.com/jpsim)
  [#267](https://github.com/realm/SwiftLint/issues/267)

## 0.5.2: Snuggle™

##### Breaking

* None.

##### Enhancements

* Performance improvements & unicode fixes (via SourceKitten).  
  [Norio Nomura](https://github.com/norio-nomura)

##### Bug Fixes

* Fix `ValidDocsRule` false positive when documenting functions with closure
  parameters.  
  [diogoguimaraes](https://github.com/diogoguimaraes)
  [#267](https://github.com/realm/SwiftLint/issues/267)


## 0.5.1: Lint Tray Malfunction

##### Breaking

* None.

##### Enhancements

* None.

##### Bug Fixes

* Make linting faster than 0.5.0, but slower than 0.4.0  
  [Norio Nomura](https://github.com/norio-nomura)
  [#119](https://github.com/jpsim/SourceKitten/issues/119)

* Re-introduce `--use-script-input-files` option for `lint` & `autocorrect`
  commands. Should also fix some issues when running SwiftLint from an Xcode
  build phase.  
  [JP Simard](https://github.com/jpsim)
  [#264](https://github.com/realm/SwiftLint/issues/264)


## 0.5.0: Downy™

##### Breaking

* `init()` is no longer a member of the `Rule` protocol.

##### Enhancements

* Add legacy constructor rule.  
  [Marcelo Fabri](https://github.com/marcelofabri)
  [#202](https://github.com/realm/SwiftLint/issues/202)

* The `VariableNameRule` now allows variable names when the entire name is
  capitalized. This allows stylistic usage common in cases like `URL` and other
  acronyms.  
  [Marcelo Fabri](https://github.com/marcelofabri)
  [#161](https://github.com/realm/SwiftLint/issues/161)

* Add `autocorrect` command to automatically correct certain violations
  (currently only `trailing_newline`, `trailing_semicolon` &
  `trailing_whitespace`).  
  [JP Simard](https://github.com/jpsim)
  [#5](https://github.com/realm/SwiftLint/issues/5)

* Allow to exclude files from `included` directory with `excluded`.  
  [Michal Laskowski](https://github.com/michallaskowski)

##### Bug Fixes

* Statement position rule no longer triggers for non-keyword uses of `catch` and
  `else`.  
  [JP Simard](https://github.com/jpsim)
  [#237](https://github.com/realm/SwiftLint/issues/237)

* Fix issues with multi-byte characters.  
  [JP Simard](https://github.com/jpsim)
  [#234](https://github.com/realm/SwiftLint/issues/234)


## 0.4.0: Wrinkle Release

##### Breaking

* API: Rename RuleExample to RuleDescription, remove StyleViolationType and
  combine Rule().identifier and Rule().example into Rule.description.  
  [JP Simard](https://github.com/jpsim)
  [#183](https://github.com/realm/SwiftLint/issues/183)

##### Enhancements

* The `VariableNameRule` now allows capitalized variable names when they are
  declared static. This allows stylistic usage common in cases like
  `OptionSetType` subclasses.  
  [Will Fleming](https://github.com/wfleming)

* Add `VariableNameMaxLengthRule` and `VariableNameMinLengthRule` parameter
  rules. Remove length checks on `VariableNameRule`.  
  [Mickael Morier](https://github.com/mmorier)

* Add trailing semicolon rule.  
  [JP Simard](https://github.com/jpsim)

* Add force try rule.  
  [JP Simard](https://github.com/jpsim)

* Support linting from Input Files provided by Run Script Phase of Xcode with
  `--use-script-input-files`.  
  [Norio Nomura](https://github.com/norio-nomura)
  [#193](https://github.com/realm/SwiftLint/pull/193)

##### Bug Fixes

* All rules now print their identifiers in reports.  
  [JP Simard](https://github.com/jpsim)
  [#180](https://github.com/realm/SwiftLint/issues/180)

* `ControlStatementRule` now detects all violations.  
  [Mickael Morier](https://github.com/mmorier)
  [#187](https://github.com/realm/SwiftLint/issues/187)

* `ControlStatementRule` no longer triggers a violation for acceptable use of
  parentheses.  
  [Mickael Morier](https://github.com/mmorier)
  [#189](https://github.com/realm/SwiftLint/issues/189)

* Nesting rule no longer triggers a violation for enums nested one level deep.  
  [JP Simard](https://github.com/jpsim)
  [#190](https://github.com/realm/SwiftLint/issues/190)

* `ColonRule` now triggers a violation even if equal operator is collapse to
  type and value.  
  [Mickael Morier](https://github.com/mmorier)
  [#135](https://github.com/realm/SwiftLint/issues/135)

* Fix an issue where logs would be printed asynchronously over each other.  
  [JP Simard](https://github.com/jpsim)
  [#200](https://github.com/realm/SwiftLint/issues/200)


## 0.3.0: Wrinkly Rules

##### Breaking

* `swiftlint rules` now just prints a list of all available rules and their
  identifiers.

##### Enhancements

* Support for Swift 2.1.  
  [JP Simard](https://github.com/jpsim)

* Added `StatementPositionRule` to make sure that catch, else if and else
  statements are on the same line as closing brace preceding them and after one
  space.  
  [Alex Culeva](https://github.com/S2dentik)

* Added `Comma Rule` to ensure there is a single space after a comma.  
  [Alex Culeva](https://github.com/S2dentik)

* Add rule identifier to all linter reports.  
  [zippy1978](https://github.com/zippy1978)

* Add `OpeningBraceRule` to make sure there is exactly a space before opening
  brace and it is on the same line as declaration.
  [Alex Culeva](https://github.com/S2dentik)

* Print to stderr for all informational logs. Only reporter outputs is logged to
  stdout.  
  [JP Simard](https://github.com/jpsim)

* JSON and CSV reporters now only print at the very end of the linting
  process.  
  [JP Simard](https://github.com/jpsim)

* Add support for `guard` statements to ControlStatementRule.  
  [David Potter](https://github.com/Tableau-David-Potter)

* Lint parameter variables.  
  [JP Simard](https://github.com/jpsim)

##### Bug Fixes

* Custom reporters are now supported even when not running with `--use-stdin`.  
  [JP Simard](https://github.com/jpsim)
  [#151](https://github.com/realm/SwiftLint/issues/151)

* Deduplicate files in the current directory.  
  [JP Simard](https://github.com/jpsim)
  [#154](https://github.com/realm/SwiftLint/issues/154)


## 0.2.0: Tumble Dry

##### Breaking

* SwiftLint now exclusively supports Swift 2.0.  
  [JP Simard](https://github.com/jpsim)
  [#77](https://github.com/realm/SwiftLint/issues/77)

* `ViolationSeverity` now has an associated type of `String` and two members:
  `.Warning` and `.Error`.  
  [JP Simard](https://github.com/jpsim)
  [#113](https://github.com/realm/SwiftLint/issues/113)

##### Enhancements

* Configure SwiftLint via a YAML file:
  Supports `disabled_rules`, `included`, `excluded` and passing parameters to
  parameterized rules.
  Pass a configuration file path to `--config`, defaults to `.swiftlint.yml`.  
  [JP Simard](https://github.com/jpsim)
  [#1](https://github.com/realm/SwiftLint/issues/1)
  [#3](https://github.com/realm/SwiftLint/issues/3)
  [#20](https://github.com/realm/SwiftLint/issues/20)
  [#26](https://github.com/realm/SwiftLint/issues/26)

* Updated `TypeNameRule` and `VariableNameRule` to allow private type & variable
  names to start with an underscore.
  [JP Simard](https://github.com/jpsim)

* Disable and re-enable rules from within source code comments using
  `// swiftlint:disable $IDENTIFIER` and `// swiftlint:enable $IDENTIFIER`.  
  [JP Simard](https://github.com/jpsim)
  [#4](https://github.com/realm/SwiftLint/issues/4)

* Add `--strict` lint flag which makes the lint fail if there are any
  warnings.  
  [Keith Smiley](https://github.com/keith)

* Violations are now printed to stderr.  
  [Keith Smiley](https://github.com/keith)

* Custom reporters are now supported. Specify a value for the `reporter:` key in
  your configuration file. Available reporters are `xcode` (default), `json`,
  `csv`.  
  [JP Simard](https://github.com/jpsim)
  [#42](https://github.com/realm/SwiftLint/issues/42)

##### Bug Fixes

* Improve performance of `TrailingWhitespaceRule`.  
  [Keith Smiley](https://github.com/keith)

* Allow newlines in function return arrow.  
  [JP Simard](https://github.com/jpsim)


## 0.1.2: FabricSoftenerRule

##### Breaking

* None.

##### Enhancements

* Added `OperatorFunctionWhitespaceRule` to make sure that
  you use whitespace around operators when defining them.  
  [Akira Hirakawa](https://github.com/akirahrkw)
  [#60](https://github.com/realm/SwiftLint/issues/60)

* Added `ReturnArrowWhitespaceRule` to make sure that
  you have 1 space before return arrow and return type.  
  [Akira Hirakawa](https://github.com/akirahrkw)

* Support linting from standard input (use `--use-stdin`).  
  [JP Simard](https://github.com/jpsim)
  [#78](https://github.com/realm/SwiftLint/issues/78)

* Improve performance of `TrailingNewlineRule`.  
  [Keith Smiley](https://github.com/keith)

* Lint parentheses around switch statements.  
  [Keith Smiley](https://github.com/keith)

##### Bug Fixes

* None.


## 0.1.1: Top Loading

##### Breaking

* The `Rule` and `ASTRule` protocol members are now non-static.  
  [aarondaub](https://github.com/aarondaub)

* Split `Rule` into `Rule` and `ParameterizedRule` protocols.  
  [aarondaub](https://github.com/aarondaub)
  [#21](https://github.com/realm/SwiftLint/issues/21)

##### Enhancements

* Added a command line option `--path` to specify a path to lint.  
  [Lars Lockefeer](https://github.com/larslockefeer)
  [#16](https://github.com/realm/SwiftLint/issues/16)

* swiftlint now returns a non-zero error code when a warning of high-severity
  or above is found in the source files being linted.  
  [Pat Wallace](https://github.com/pawrsccouk)
  [#30](https://github.com/realm/SwiftLint/issues/30)

* Added `rules` command to display which rules are currently applied along
  with examples.  
  [Chris Eidhof](https://github.com/chriseidhof)

* Cache parsing to reduce execution time by more than 50%.  
  [Nikolaj Schumacher](https://github.com/nschum)

* Added `ControlStatementRule` to make sure that if/for/while/do statements
  do not wrap their conditionals in parentheses.  
  [Andrea Mazzini](https://github.com/andreamazz)

* Character position is now included in violation location where appropriate.  
  [JP Simard](https://github.com/jpsim)
  [#62](https://github.com/realm/SwiftLint/issues/62)

* The following rules now conform to `ASTRule`:
  FunctionBodyLength, Nesting, TypeBodyLength, TypeName, VariableName.  
  [JP Simard](https://github.com/jpsim)

##### Bug Fixes

* Trailing newline and file length violations are now displayed in Xcode.  
  [JP Simard](https://github.com/jpsim)
  [#43](https://github.com/realm/SwiftLint/issues/43)


## 0.1.0: Fresh Out Of The Dryer

First Version!<|MERGE_RESOLUTION|>--- conflicted
+++ resolved
@@ -13,16 +13,14 @@
 * Adds `allow_private_set` configuration for the `private_outlet` rule.  
   [Rohan Dhaimade](https://github.com/HaloZero)
 
-<<<<<<< HEAD
+* Swift 2.3 support.  
+  [Norio Nomura](https://github.com/norio-nomura)
+  [Syo Ikeda](https://github.com/ikesyo)
+
 * Add ``ExplicitInitRule`` Opt-In rule to discourage calling ``init``
   directly.  
   [Matt Taube](https://github.com/mtaube)
   [#715](https://github.com/realm/SwiftLint/pull/715)
-=======
-* Swift 2.3 support.  
-  [Norio Nomura](https://github.com/norio-nomura)
-  [Syo Ikeda](https://github.com/ikesyo)
->>>>>>> 2efa8de8
 
 ##### Bug Fixes
 
